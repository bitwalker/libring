defmodule HashRingTest do
  use ExUnit.Case, async: true
  use EQC.ExUnit
  doctest HashRing
<<<<<<< HEAD
  use EQC.ExUnit

  def string, do: utf8()

  test "binary names without a length are rejected" do
    assert_raise ArgumentError, fn ->
      HashRing.new("")
    end
  end

  property "adding one node leaves us with a tree with one node" do
    forall name <- string() do
      implies String.length(name) > 0 do
        %HashRing{nodes: nodes} = HashRing.new(name)
        ensure length(nodes) == 1
      end
    end
  end

  property "adding one node with a weight works" do
    forall {name, weight} <- {string(), int()} do
      implies weight > 0 and String.length(name) > 0 do
        %HashRing{nodes: nodes} = HashRing.new(name)
        ensure length(nodes) == 1
      end
    end
  end

  property "adding one node and removing it leaves us with an empty ring" do
    forall name <- string() do
      implies String.length(name) > 0 do
        ring = HashRing.new(name)
        %HashRing{nodes: nodes} = HashRing.remove_node(ring, name)
        ensure length(nodes) == 0
      end
    end
  end

=======

  property "distribution of keys is uniformly distributed" do
    forall ring <- hash_ring() do
      tab = :ets.new(:ring, [:set, keypos: 1])
      for i <- 1..10_000 do
        :ets.insert(tab, {i, HashRing.key_to_node(ring, i)})
      end
      groups =
        :ets.tab2list(tab)
        |> Enum.group_by(fn {_, n} -> n end, fn {k, _} -> k end)
      distribution =
        groups
        |> Enum.map(fn {_node, values} -> length(values) end)
      # If the standard deviation is within .05 percent of the sample size,
      # that's good enough - we're not looking for perfectly uniform distribution
      deviation = (10_000 - std_dev(distribution)) / 10_000
      deviation >= 0.95
    end
  end

  defp std_dev(elements) do
    average = Enum.sum(elements) / length(elements)
    variance = Enum.reduce(elements, 0.0, fn x, s -> s + (x - average) * (x - average) end)
    variance = variance / length(elements)
    :math.sqrt(variance)
  end

  def hash_ring() do
    sized s, do: sized_hash_ring(s, HashRing.new)
  end
  defp sized_hash_ring(i, r) do
    Enum.reduce(0..(i+1), r, fn n, r -> HashRing.add_node(r, n) end)
  end
>>>>>>> 8e114243
end<|MERGE_RESOLUTION|>--- conflicted
+++ resolved
@@ -2,7 +2,6 @@
   use ExUnit.Case, async: true
   use EQC.ExUnit
   doctest HashRing
-<<<<<<< HEAD
   use EQC.ExUnit
 
   def string, do: utf8()
@@ -41,7 +40,6 @@
     end
   end
 
-=======
 
   property "distribution of keys is uniformly distributed" do
     forall ring <- hash_ring() do
@@ -75,5 +73,4 @@
   defp sized_hash_ring(i, r) do
     Enum.reduce(0..(i+1), r, fn n, r -> HashRing.add_node(r, n) end)
   end
->>>>>>> 8e114243
 end