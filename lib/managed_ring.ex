--- conflicted
+++ resolved
@@ -28,11 +28,9 @@
           monitor_nodes: boolean,
           node_blacklist: pattern_list,
           node_whitelist: pattern_list,
-<<<<<<< HEAD
+          node_type: :all | :hidden | :visible,
           wait_for_readiness: boolean,
           readiness_deps: app_list
-=======
-          node_type: :all | :hidden | :visible
         ]
 
   @type child_spec_options :: [
@@ -46,8 +44,10 @@
           :nodes => node_list,
           :monitor_nodes => boolean,
           :node_blacklist => pattern_list,
-          :node_whitelist => pattern_list
->>>>>>> 99e2ae72
+          :node_whitelist => pattern_list,
+          :node_type => :all | :hidden | :visible,
+          :wait_for_readiness => boolean,
+          :readiness_deps: app_list,
         ]
 
   @valid_ring_opts [
@@ -91,13 +91,9 @@
     is provided, the blacklist has no effect.
   * `node_whitelist: [String.t | Regex.t]` - The same as `node_blacklist`, except the opposite; only nodes
     which match a pattern in the whitelist will result in the ring being updated.
-<<<<<<< HEAD
   * `wait_for_readiness: boolean` - Wait for apps listed in `readiness_deps` to start before adding to the ring.
   * `readiness_deps: [atom]` - List of dependency apps that need to start before the node is considered ready.
-  - `node_type: :all | :hidden | :visible`: refers what kind of nodes will be monitored
-=======
   * `node_type: :all | :hidden | :visible`: refers what kind of nodes will be monitored
->>>>>>> 99e2ae72
     when `monitor_nodes` is `true`. For more information, see `:net_kernel.monitor_nodes/2`.
 
   An error is returned if the ring already exists or if bad ring options are provided.
